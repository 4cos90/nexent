--- conflicted
+++ resolved
@@ -1,102 +1,51 @@
-<<<<<<< HEAD
-# Nexent FAQ 🤔
-
-[![English](https://img.shields.io/badge/English-FAQ-blue)](FAQ.md)
-[![中文](https://img.shields.io/badge/中文-FAQ-green)](FAQ_CN.md)
-
-This FAQ addresses common questions and issues you might encounter while installing and deploying Nexent. For the basic installation steps, please refer to the [Quick Start Guide](../README.md#-have-a-try-first) in our README.
-
-## 🚀 Installation & Setup
-
-### 🔑 Jina API Key
-- **Q: How do I get a Jina API key for embeddings?**
-  - A: To use Jina-based embedding model, you'll need to:
-    1. Visit [Jina AI's website](https://jina.ai/), no need to sign up
-    3. Navigate to the Embedding section to get your API key
-    4. Add your API key in the app
-
-### 🐳 Docker & Docker Compose
-- **Q: TODO**
-  - A: TODO
-
-### 🌐 Port Conflicts
-- **Q: Port 3000 is already in use. How can I change it?**
-  - A: You can modify the port in the Docker Compose configuration file.
-
-## 🔍 Troubleshooting
-
-### 🚫 Common Errors
-- **Q: The setup wizard isn't loading at http://localhost:3000**
-  - A: TODO
-
-### 📦 Container Issues
-- **Q: How do I check container logs?**
-  - A: Use `docker logs <container_name>` to view logs for specific containers.
-
-### 🔢 Embedding Model Issues
-
-- **Q: Why can't my Embedding model connect?**
-  - A: When creating a custom model and filling in the model URL, make sure to add the `/v1/embeddings` suffix. For example: `https://model.provider.com/v1/embeddings`
-
-### 📧 Email Tools Configuration
-- **Q: How can I enable and configure email tools?**
-  - A: Our team has pre-implemented email tools based on IMAP and SMTP. To enable them:
-    1. Configure email parameters in `.env` file
-    2. Uncomment the email tool imports and registrations in `agent_utils.py`
-    3. Switch to the email-enabled system prompt by using `code_agent_with_email.yaml`
-    4. Restart the MCP service to apply changes
-
-## ❓ Still Need Help?
-
-If your question isn't answered here:
-- Join our [Discord community](https://discord.gg/tb5H3S3wyv) for real-time support
-- Check our [GitHub Issues](https://github.com/ModelEngine-Group/nexent/issues) for similar problems
-- Refer to our [Contribution Guide](../CONTRIBUTING.md) for more detailed information
-=======
-# Nexent FAQ 🤔
-
-[![English](https://img.shields.io/badge/English-FAQ-blue)](FAQ.md)
-[![中文](https://img.shields.io/badge/中文-FAQ-green)](FAQ_CN.md)
-
-This FAQ addresses common questions and issues you might encounter while installing and deploying Nexent. For the basic installation steps, please refer to the [Quick Start Guide](../README.md#-have-a-try-first) in our README.
-
-## 🚀 Installation & Setup
-
-### 🔑 Jina API Key
-- **Q: How do I get a Jina API key for embeddings?**
-  - A: To use Jina-based embedding model, you'll need to:
-    1. Visit [Jina AI's website](https://jina.ai/), no need to sign up
-    2. Navigate to the Embedding section to get your API key
-    3. Add your API key in the app
-
-### ⚙️ MCP Server Configuration
-- **Q: How do I configure the MCP server? Is frontend configuration supported?**
-  - A: Currently, the MCP server does not support frontend configuration. We plan to add frontend configuration in version v1.1.0. To configure the MCP server, please follow the installation and deployment steps in @README.md. After running `cp .env.example .env`, manually edit the `MCP_SERVICE` field in your `.env` file to the desired MCP service address. Save the file, and you will be able to access the corresponding MCP tools. Note: After making changes, you need to rerun deploy.sh to redeploy.
-
-## 🚫 Common Errors & Operations
-
-### 🌐 Port Conflicts
-- **Q: Port 3000 is already in use. How can I change it?**
-  - A: You can modify the port in the Docker Compose configuration file.
-
-### 📦 Container Issues
-- **Q: How do I check container logs?**
-  - A: Use `docker logs <container_name>` to view logs for specific containers.
-
-## 🔍 Troubleshooting
-
-### 📧 Email Tools Configuration
-- **Q: How can I enable and configure email tools?**
-  - A: Our team has pre-implemented email tools based on IMAP and SMTP. To enable them:
-    1. Configure email parameters in `.env` file
-    2. Uncomment the email tool imports and registrations in `agent_utils.py`
-    3. Switch to the email-enabled system prompt by using `code_agent_with_email.yaml`
-    4. Restart the MCP service to apply changes
-
-## ❓ Still Need Help?
-
-If your question isn't answered here:
-- Join our [Discord community](https://discord.gg/tb5H3S3wyv) for real-time support
-- Check our [GitHub Issues](https://github.com/ModelEngine-Group/nexent/issues) for similar problems
-- Refer to our [Contribution Guide](CONTRIBUTING.md) for more detailed information
->>>>>>> a812023c
+# Nexent FAQ 🤔
+
+[![English](https://img.shields.io/badge/English-FAQ-blue)](FAQ.md)
+[![中文](https://img.shields.io/badge/中文-FAQ-green)](FAQ_CN.md)
+
+This FAQ addresses common questions and issues you might encounter while installing and deploying Nexent. For the basic installation steps, please refer to the [Quick Start Guide](../README.md#-have-a-try-first) in our README.
+
+## 🚀 Installation & Setup
+
+### 🔑 Jina API Key
+- **Q: How do I get a Jina API key for embeddings?**
+  - A: To use Jina-based embedding model, you'll need to:
+    1. Visit [Jina AI's website](https://jina.ai/), no need to sign up
+    2. Navigate to the Embedding section to get your API key
+    3. Add your API key in the app
+
+### ⚙️ MCP Server Configuration
+- **Q: How do I configure the MCP server? Is frontend configuration supported?**
+  - A: Currently, the MCP server does not support frontend configuration. We plan to add frontend configuration in version v1.1.0. To configure the MCP server, please follow the installation and deployment steps in @README.md. After running `cp .env.example .env`, manually edit the `MCP_SERVICE` field in your `.env` file to the desired MCP service address. Save the file, and you will be able to access the corresponding MCP tools. Note: After making changes, you need to rerun deploy.sh to redeploy.
+
+## 🚫 Common Errors & Operations
+
+### 🌐 Port Conflicts
+- **Q: Port 3000 is already in use. How can I change it?**
+  - A: You can modify the port in the Docker Compose configuration file.
+
+### 📦 Container Issues
+- **Q: How do I check container logs?**
+  - A: Use `docker logs <container_name>` to view logs for specific containers.
+
+## 🔍 Troubleshooting
+
+### 🔢 Embedding Model Issues
+
+- **Q: Why can't my Embedding model connect?**
+  - A: When creating a custom model and filling in the model URL, make sure to add the `/v1/embeddings` suffix. For example: `https://model.provider.com/v1/embeddings`
+
+### 📧 Email Tools Configuration
+- **Q: How can I enable and configure email tools?**
+  - A: Our team has pre-implemented email tools based on IMAP and SMTP. To enable them:
+    1. Configure email parameters in `.env` file
+    2. Uncomment the email tool imports and registrations in `agent_utils.py`
+    3. Switch to the email-enabled system prompt by using `code_agent_with_email.yaml`
+    4. Restart the MCP service to apply changes
+
+## ❓ Still Need Help?
+
+If your question isn't answered here:
+- Join our [Discord community](https://discord.gg/tb5H3S3wyv) for real-time support
+- Check our [GitHub Issues](https://github.com/ModelEngine-Group/nexent/issues) for similar problems
+- Refer to our [Contribution Guide](CONTRIBUTING.md) for more detailed information