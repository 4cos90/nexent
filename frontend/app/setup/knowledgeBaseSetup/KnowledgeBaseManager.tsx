--- conflicted
+++ resolved
@@ -108,17 +108,7 @@
   const [hasShownNameError, setHasShownNameError] = useState(false);
   const [isSummarizing, setIsSummarizing] = useState(false);
 
-<<<<<<< HEAD
-  // Add preload logic
-  useEffect(() => {
-    // 在组件挂载时预加载知识库列表
-    fetchKnowledgeBases(true, true);
-  }, [fetchKnowledgeBases]);
-
-  // Add event listener for selecting new knowledge base
-=======
   // 添加监听选中新知识库的事件
->>>>>>> da0b3be0
   useEffect(() => {
     const handleSelectNewKnowledgeBase = (e: CustomEvent) => {
       const { knowledgeBase } = e.detail;
@@ -166,18 +156,18 @@
   const handleKnowledgeBaseClick = (kb: KnowledgeBase) => {
     setIsCreatingMode(false); // Reset creating mode
     setHasClickedUpload(false); // 重置上传按钮点击状态
-    
+
     // 无论是否切换知识库，都需要获取最新文档信息
     const isChangingKB = !kbState.activeKnowledgeBase || kb.id !== kbState.activeKnowledgeBase.id;
-    
+
     // 如果是切换知识库，更新激活状态
     if (isChangingKB) {
       setActiveKnowledgeBase(kb);
     }
-    
+
     // 设置活动知识库ID到轮询服务
     knowledgeBasePollingService.setActiveKnowledgeBase(kb.id);
-    
+
     // 获取文档
     fetchDocuments(kb.id);
     
@@ -187,27 +177,13 @@
 
   // Handle knowledge base change event
   const handleKnowledgeBaseChange = async (kb: KnowledgeBase) => {
-<<<<<<< HEAD
-    // First use the current cached knowledge base data
-    
-    // Background request to get latest document data (non-blocking UI)
-    setTimeout(async () => {
-      try {
-        // Use the refresh method from context to update knowledge base data
-        await refreshKnowledgeBaseData(false); // 不强制刷新，先使用缓存
-      } catch (error) {
-        console.error("获取知识库最新数据失败:", error);
-        // Error doesn't affect user experience, continue using cached data
-      }
-    }, 100);
-=======
     try {
       // 直接获取最新文档数据，强制从服务器获取最新数据
       const documents = await knowledgeBaseService.getDocuments(kb.id, true);
-      
+
       // 触发文档更新事件
       knowledgeBasePollingService.triggerDocumentsUpdate(kb.id, documents);
-      
+
       // 后台更新知识库统计信息
       setTimeout(async () => {
         try {
@@ -220,7 +196,6 @@
       console.error("获取文档列表失败:", error);
       message.error("获取文档列表失败");
     }
->>>>>>> da0b3be0
   };
 
   // Add a drag and drop upload related handler function
@@ -261,14 +236,10 @@
         try {
           await deleteKnowledgeBase(id);
           
-<<<<<<< HEAD
           // Clear preloaded data, force fetch latest data from server
           localStorage.removeItem('preloaded_kb_data');
-          
+
           // Delay 1 second before refreshing knowledge base list to ensure backend processing is complete
-=======
-          // 延迟1秒后刷新知识库列表，确保后端处理完成
->>>>>>> da0b3be0
           setTimeout(async () => {
             await fetchKnowledgeBases(false, false);
             message.success("删除知识库成功");
@@ -325,31 +296,6 @@
     });
   }
 
-<<<<<<< HEAD
-  // Handle file upload
-  const handleFileUpload = async (files?: File[]) => {
-    const filesToUpload = files || uploadFiles;
-    
-    // If no files, don't show warning, return directly
-    if (filesToUpload.length === 0) {
-      return;
-    }
-
-    // Set upload button clicked flag
-    setHasClickedUpload(true);
-
-    // When user clicks Upload Files button, immediately disable title editing
-    if (isCreatingMode) {
-      // First trim knowledge base name, if empty generate a default name
-      const trimmedName = newKbName.trim();
-      const effectiveKbName = trimmedName || generateUniqueKbName(kbState.knowledgeBases);
-      setNewKbName(effectiveKbName);
-      
-      try {
-        // 1. First perform knowledge base name duplicate check
-        const nameExists = await knowledgeBaseService.checkKnowledgeBaseNameExists(effectiveKbName);
-        
-=======
   // 处理上传文件
   const handleFileUpload = async () => {
     // 确保有文件要上传
@@ -357,42 +303,33 @@
       message.warning("请先选择文件");
       return;
     }
-    
+
     const filesToUpload = uploadFiles;
-    
+
     // 创建模式逻辑
     if (isCreatingMode) {
       if (!newKbName || newKbName.trim() === "") {
         message.warning("请输入知识库名称");
         return;
       }
-      
+
       setHasClickedUpload(true); // 已点击上传按钮，则立即锁定知识库名称输入
       
       try {
         // 1. 先进行知识库名称重复校验
         const nameExists = await knowledgeBaseService.checkKnowledgeBaseNameExists(newKbName.trim());
 
->>>>>>> da0b3be0
         if (nameExists) {
           message.error(`知识库名称"${newKbName.trim()}"已存在，请更换名称`);
           setHasShownNameError(true);
           setHasClickedUpload(false); // 重置上传按钮点击状态，允许用户修改名称
-          return; // If name is duplicate, return directly, don't continue with subsequent logic
+          return; // 如果名称重复，直接返回，不继续执行后续逻辑
         }
-<<<<<<< HEAD
-        
-        // 2. Create knowledge base
-        const kb = await createKnowledgeBase(
-          effectiveKbName,
-          "",
-=======
 
         // 2. 创建知识库
         const newKB = await createKnowledgeBase(
           newKbName.trim(),
           "通过文档上传创建的知识库",
->>>>>>> da0b3be0
           "elasticsearch"
         );
         
@@ -402,27 +339,6 @@
           return;
         }
         
-<<<<<<< HEAD
-        // 3. Upload files to new knowledge base
-        await uploadDocuments(kb.id, filesToUpload);
-        
-        // 4. Show success message
-        message.success("知识库创建成功");
-        
-        // 5. Reset creation mode state
-        setIsCreatingMode(false);
-        setHasClickedUpload(false); // 重置上传状态
-        setHasShownNameError(false); // 重置错误状态
-        setUploadFiles([]); // 清空上传文件列表
-        
-        // Clear preloaded data, force fetch latest data from server
-        localStorage.removeItem('preloaded_kb_data');
-        
-        // Notify system knowledge base data has been updated, force refresh needed
-        window.dispatchEvent(new CustomEvent('knowledgeBaseDataUpdated', {
-          detail: { forceRefresh: true }
-        }));
-=======
         // 3. 上传文件到新知识库
         await uploadDocuments(newKB.id, filesToUpload);
         message.success("文件上传成功");
@@ -444,7 +360,7 @@
             if (found) {
               // 知识库创建成功后，设置为活动知识库
               setActiveKnowledgeBase(newKB);
-              
+
               // 触发文档轮询，监控处理状态
               knowledgeBasePollingService.startDocumentStatusPolling(
                 newKB.id,
@@ -455,14 +371,13 @@
                   );
                 }
               );
-              
+
               // 获取最新文档并触发知识库列表更新
               fetchDocuments(newKB.id);
               knowledgeBasePollingService.triggerKnowledgeBaseListUpdate(true);
             }
           }
         );
->>>>>>> da0b3be0
         
       } catch (error) {
         console.error("知识库创建失败:", error);
@@ -484,20 +399,12 @@
       message.success("文件上传成功");
       setUploadFiles([]);
       
-<<<<<<< HEAD
-      // Delay 2 seconds before refreshing knowledge base list to ensure backend processing is complete
-      setTimeout(async () => {
-        // Clear preloaded data, force fetch latest data from server
-        localStorage.removeItem('preloaded_kb_data');
-        await fetchKnowledgeBases(false, false);
-      }, 2000);
-=======
       // 使用新的轮询服务
       knowledgeBasePollingService.triggerKnowledgeBaseListUpdate(true);
-      
+
       // 先获取最新文档状态
       const latestDocs = await knowledgeBaseService.getDocuments(kbId, true);
-      
+
       // 手动触发文档更新，确保UI立即更新
       window.dispatchEvent(new CustomEvent('documentsUpdated', {
         detail: {
@@ -505,10 +412,10 @@
           documents: latestDocs
         }
       }));
-      
+
       // 立即强制获取最新文档
       fetchDocuments(kbId, true);
-      
+
       // 立即启动文档状态轮询 - 保证即使文档列表为空也能启动轮询
       knowledgeBasePollingService.startDocumentStatusPolling(
         kbId,
@@ -519,7 +426,7 @@
             kbId,
             documents
           );
-          
+
           // 同时更新文档上下文
           window.dispatchEvent(new CustomEvent('documentsUpdated', {
             detail: {
@@ -529,7 +436,6 @@
           }));
         }
       );
->>>>>>> da0b3be0
       
     } catch (error) {
       console.error('文件上传失败:', error);
@@ -559,13 +465,8 @@
     // When selecting knowledge base also get latest data (low priority background operation)
     setTimeout(async () => {
       try {
-<<<<<<< HEAD
-        // Use lower priority to refresh data as this is not a critical operation
-        await refreshKnowledgeBaseData(false);
-=======
         // 使用较低优先级刷新数据，因为这不是关键操作
         await refreshKnowledgeBaseData(true);
->>>>>>> da0b3be0
       } catch (error) {
         console.error("刷新知识库数据失败:", error);
         // Error doesn't affect user experience
@@ -573,7 +474,6 @@
     }, 500); // Delay execution, lower priority
   }
 
-<<<<<<< HEAD
   // Handle auto summary
   const handleAutoSummary = async () => {
     if (!viewingKbName) {
@@ -595,7 +495,7 @@
       setIsSummarizing(false);
     }
   };
-=======
+
   // 在组件初始化或活动知识库变化时更新轮询服务中的活动知识库ID
   useEffect(() => {
     if (kbState.activeKnowledgeBase) {
@@ -614,7 +514,6 @@
       knowledgeBasePollingService.stopAllPolling();
     };
   }, []);
->>>>>>> da0b3be0
 
   return (
     <>
