// Unified encapsulation of knowledge base related API calls

import { Document, KnowledgeBase, KnowledgeBaseCreateParams } from '@/types/knowledgeBase';
import { API_ENDPOINTS } from './api';
import { getAuthHeaders } from './conversationService';

// Knowledge base service class
class KnowledgeBaseService {
  // 健康检查缓存
  private healthCheckCache: { isHealthy: boolean; timestamp: number } | null = null;
  // 健康检查缓存有效期（毫秒）
  private healthCheckCacheDuration = 60000; // 60秒

  // Check Elasticsearch health (force refresh, no caching for setup page)
  async checkHealth(): Promise<boolean> {
    try {
      // 在 setup 页面中强制刷新，不使用缓存
      console.log("强制刷新健康检查，不使用缓存");
      this.healthCheckCache = null; // 清除缓存

      const response = await fetch(API_ENDPOINTS.knowledgeBase.health);
      const data = await response.json();
      
      const isHealthy = data.status === "healthy" && data.elasticsearch === "connected";
      
      // 不再更新缓存，每次都获取最新状态
      
      return isHealthy;
    } catch (error) {
      console.error("Elasticsearch健康检查失败:", error);
      // 不再缓存错误状态
      return false;
    }
  }

  // Get knowledge bases with stats (very slow, don't use it)
  async getKnowledgeBasesInfo(skipHealthCheck = false): Promise<KnowledgeBase[]> {
    try {
      // First check Elasticsearch health (unless skipped)
      if (!skipHealthCheck) {
        const isElasticsearchHealthy = await this.checkHealth();
        if (!isElasticsearchHealthy) {
          console.warn("Elasticsearch service unavailable");
          return [];
        }
      }

      let knowledgeBases: KnowledgeBase[] = [];

      // Get knowledge bases from Elasticsearch
      try {
        const response = await fetch(`${API_ENDPOINTS.knowledgeBase.indices}?include_stats=true`);
        const data = await response.json();
        
        if (data.indices && data.indices_info) {
          // Convert Elasticsearch indices to knowledge base format
          knowledgeBases = data.indices_info.map((indexInfo: any) => {
            const stats = indexInfo.stats?.base_info || {};
            
            return {
              id: indexInfo.name,
              name: indexInfo.name,
              description: "Elasticsearch index",
              documentCount: stats.doc_count || 0,
              chunkCount: stats.chunk_count || 0,
              createdAt: stats.creation_date || new Date().toISOString().split("T")[0],
              embeddingModel: stats.embedding_model || "unknown",
              avatar: "",
              chunkNum: 0,
              language: "",
              nickname: "",
              parserId: "",
              permission: "",
              tokenNum: 0,
              source: "elasticsearch",
            };
          });
        }
      } catch (error) {
        console.error("Failed to get Elasticsearch indices:", error);
      }
      
      return knowledgeBases;
    } catch (error) {
      console.error("Failed to get knowledge base list:", error);
      throw error;
    }
  }

  async getKnowledgeBases(skipHealthCheck = false): Promise<string[]> {
    try {
      // First check Elasticsearch health (unless skipped)
      if (!skipHealthCheck) {
        const isElasticsearchHealthy = await this.checkHealth();
        if (!isElasticsearchHealthy) {
          console.warn("Elasticsearch service unavailable");
          return [];
        }
      }

      let knowledgeBases = [];

      try{
        const response = await fetch(`${API_ENDPOINTS.knowledgeBase.indices}`);
        const data = await response.json();
        knowledgeBases = data.indices;
      } catch (error) {
        console.error("Failed to get knowledge base list:", error);
      }

      return knowledgeBases;
    } catch (error) {
      console.error("Failed to get knowledge base list:", error);
      throw error;
    }
  }

  // Check whether the knowledge base name already exists in Elasticsearch
  async checkKnowledgeBaseNameExists(name: string): Promise<boolean> {
    try {
      const knowledgeBases = await this.getKnowledgeBases(true);
      return knowledgeBases.includes(name);
    } catch (error) {
      console.error("Failed to check knowledge base name existence:", error);
      throw error;
    }
  }

  // Create a new knowledge base
  async createKnowledgeBase(params: KnowledgeBaseCreateParams): Promise<KnowledgeBase> {
    try {
      // First check Elasticsearch health status to avoid subsequent operation failures
      const isHealthy = await this.checkHealth();
      if (!isHealthy) {
        throw new Error("Elasticsearch service unavailable, cannot create knowledge base");
      }
      
      const response = await fetch(API_ENDPOINTS.knowledgeBase.indexDetail(params.name), {
        method: "POST",
        headers: getAuthHeaders(), // Add user authentication information to obtain the user id
        body: JSON.stringify({
          name: params.name,
          description: params.description || "",
          embeddingModel: params.embeddingModel || "",
        }),
      });

      const result = await response.json();
      // 修改判断逻辑，后端返回status字段而不是success字段
      if (result.status !== "success") {
        throw new Error(result.message || "创建知识库失败");
      }

      // Create a full KnowledgeBase object with default values
      return {
        id: result.id || params.name, // Use returned ID or name as ID
        name: params.name,
        description: params.description || null,
        documentCount: 0,
        chunkCount: 0,
        createdAt: new Date().toISOString(),
        embeddingModel: params.embeddingModel || "",
        avatar: "",
        chunkNum: 0,
        language: "",
        nickname: "",
        parserId: "",
        permission: "",
        tokenNum: 0,
        source: params.source || "elasticsearch",
      };
    } catch (error) {
      console.error("Failed to create knowledge base:", error);
      throw error;
    }
  }

  // Delete a knowledge base
  async deleteKnowledgeBase(id: string): Promise<void> {
    try {
      // Use REST-style DELETE request to delete index
      const response = await fetch(API_ENDPOINTS.knowledgeBase.indexDetail(id), {
        method: "DELETE",
        headers: getAuthHeaders(),
      });

      const result = await response.json();
      if (result.status !== "success") {
        throw new Error(result.message || "Failed to delete knowledge base");
      }
    } catch (error) {
      console.error("Failed to delete knowledge base:", error);
      throw error;
    }
  }

<<<<<<< HEAD
  // Get documents from a knowledge base
  async getDocuments(kbId: string, forceRefresh: boolean = true): Promise<Document[]> {
    try {
      // 在 setup 页面中始终强制刷新，避免缓存干扰
      const cacheParam = `&_t=${Date.now()}`;
      
      // Use new interface /indices/{index_name}/info to get knowledge base details, including file list
      const response = await fetch(
        `${API_ENDPOINTS.knowledgeBase.indexInfo(kbId)}?include_files=true${cacheParam}`
      );
      const result = await response.json() as IndexInfoResponse;
=======
  // Get all files from a knowledge base, regardless of the existence of index
  // searchRedis: true means search redis to get the file in Celery, false means only search in ES
  async getAllFiles(kbId: string, searchRedis: boolean = false): Promise<Document[]> {
    try {
      const response = await fetch(API_ENDPOINTS.knowledgeBase.listFiles(kbId, searchRedis));
      const result = await response.json();
>>>>>>> 3343d50f

      if (result.status !== "success") {
        throw new Error("Failed to get file list");
      }

      if (!result.files || !Array.isArray(result.files)) {
        return [];
      }

      return result.files.map((file: any) => ({
        id: file.path_or_url,
        kb_id: kbId,
        name: file.file,
        type: this.getFileTypeFromName(file.file || file.path_or_url),
        size: file.file_size,
        create_time: file.create_time,
        chunk_num: file.chunk_count || 0,
        token_num: 0,
        status: file.status || "UNKNOWN",
        latest_task_id: file.latest_task_id || ""
      }));
    } catch (error) {
      console.error("Failed to get all files:", error);
      throw error;
    }
  }
  
  // Get file type from filename
  private getFileTypeFromName(filename: string): string {
    if (!filename) return "Unknown";
    
    const extension = filename.split('.').pop()?.toLowerCase();
    switch (extension) {
      case 'pdf':
        return 'PDF';
      case 'doc':
      case 'docx':
        return 'Word';
      case 'xls':
      case 'xlsx':
        return 'Excel';
      case 'ppt':
      case 'pptx':
        return 'PowerPoint';
      case 'txt':
        return 'Text';
      case 'md':
        return 'Markdown';
      default:
        return 'Unknown';
    }
  }

  // Upload documents to a knowledge base
  async uploadDocuments(kbId: string, files: File[], chunkingStrategy?: string): Promise<void> {
    try {
      // Create FormData object
      const formData = new FormData();
      formData.append("index_name", kbId);

      // Add files
      for (let i = 0; i < files.length; i++) {
        formData.append("file", files[i]);
      }

      // If chunking strategy is provided, add it to the request
      if (chunkingStrategy) {
        formData.append("chunking_strategy", chunkingStrategy);
      }

      // Send request - cannot use getAuthHeaders，cuz we actually need content-type: multipart/form-data here
      const response = await fetch(API_ENDPOINTS.knowledgeBase.upload, {
        method: "POST",
        headers: {
          'User-Agent': 'AgentFrontEnd/1.0'
        },
        body: formData,
      });

      // Check response status code
      if (!response.ok) {
        const result = await response.json();
        
        // Handle 400 error (no files or invalid files)
        if (response.status === 400) {
          if (result.error === "No files in the request") {
            throw new Error("No files in the request");
          } else if (result.error === "No valid files uploaded") {
            throw new Error(`Invalid file upload: ${result.errors.join(", ")}`);
          }
          throw new Error(result.error || "File upload validation failed");
        }
        
        // Handle 500 error (data processing service failure)
        if (response.status === 500) {
          const errorMessage = `Data processing service failed: ${result.error}. Uploaded files: ${result.files.join(", ")}`;
          throw new Error(errorMessage);
        }
        
        throw new Error("File upload failed");
      }

      // Handle successful response (201)
      const result = await response.json();
      if (response.status === 201) {
        return;
      }

      throw new Error("Unknown response status");
    } catch (error) {
      console.error("Failed to upload files:", error);
      throw error;
    }
  }

  // Delete a document from a knowledge base
  async deleteDocument(docId: string, kbId: string): Promise<void> {
    try {
      // Use REST-style DELETE request to delete document, requires knowledge base ID and document path
      const response = await fetch(
        `${API_ENDPOINTS.knowledgeBase.indexDetail(kbId)}/documents?path_or_url=${encodeURIComponent(docId)}`, 
        {
          method: "DELETE",
          headers: getAuthHeaders(),
        }
      );

      const result = await response.json();
      if (result.status !== "success") {
        throw new Error(result.message || "Failed to delete document");
      }
    } catch (error) {
      console.error("Failed to delete document:", error);
      throw error;
    }
  }

  // Summary index content
  async summaryIndex(indexName: string, batchSize: number = 1000, onProgress?: (text: string) => void): Promise<string> {
    try {
      const response = await fetch(API_ENDPOINTS.knowledgeBase.summary(indexName) + `?batch_size=${batchSize}`, {
        method: 'POST',
        headers: getAuthHeaders(),
      });

      if (!response.ok) {
        throw new Error(`HTTP error! status: ${response.status}`);
      }

      if (!response.body) {
        throw new Error('Response body is null');
      }

      // 处理流式响应
      const reader = response.body.getReader();
      const decoder = new TextDecoder('utf-8');
      let summary = '';

      while (true) {
        const { done, value } = await reader.read();
        if (done) break;
        
        // 解码二进制数据为文本
        const chunk = decoder.decode(value, { stream: true });
        
        // 处理SSE格式的数据
        const lines = chunk.split('\n\n');
        for (const line of lines) {
          if (line.trim().startsWith('data:')) {
            try {
              // 提取JSON数据
              const jsonStr = line.substring(line.indexOf('{'));
              const data = JSON.parse(jsonStr);
              
              if (data.status === 'success') {
                // 累加消息部分到摘要
                summary += data.message;
                
                // 如果提供了进度回调，则调用它
                if (onProgress) {
                  onProgress(data.message);
                }
              } else if (data.status === 'error') {
                throw new Error(data.message);
              }
            } catch (e) {
              console.error('解析SSE数据失败:', e, line);
            }
          }
        }
      }
      
      return summary;
    } catch (error) {
      console.error('Error summarizing index:', error);
      throw error;
    }
  }

  // Change knowledge base summary
  async changeSummary(indexName: string, summaryResult: string): Promise<void> {
    try {
      const response = await fetch(API_ENDPOINTS.knowledgeBase.changeSummary(indexName), {
        method: 'POST',
        headers: getAuthHeaders(),
        body: JSON.stringify({
          summary_result: summaryResult
        }),
      });

      const data = await response.json();

      if (!response.ok) {
        throw new Error(data.detail || data.message || `HTTP error! status: ${response.status}`);
      }

      if (data.status !== "success") {
        throw new Error(data.message || "Failed to change summary");
      }
    } catch (error) {
      console.error('Error changing summary:', error);
      if (error instanceof Error) {
        throw error;
      }
      throw new Error('Failed to change summary');
    }
  }

  // Get knowledge base summary
  async getSummary(indexName: string): Promise<string> {
    try {
      const response = await fetch(API_ENDPOINTS.knowledgeBase.getSummary(indexName), {
        method: 'GET',
        headers: getAuthHeaders(),
      });

      const data = await response.json();

      if (!response.ok) {
        throw new Error(data.detail || data.message || `HTTP error! status: ${response.status}`);
      }

      if (data.status !== "success") {
        throw new Error(data.message || "Failed to get summary");
      }
      return data.summary;

    } catch (error) {
      console.error('Error geting summary:', error);
      if (error instanceof Error) {
        throw error;
      }
      throw new Error('Failed to get summary');
    }
  }

  /**
   * Mark a list of tasks as FAILED in the backend
   * @param taskIds List of task IDs to mark as failed
   * @param reason The reason for the failure
   * @returns The result from the backend
   */
  async markTasksAsFailed(taskIds: string[], reason: string): Promise<any> {
    if (taskIds.length === 0) {
      console.log("No tasks to mark as failed.");
      return Promise.resolve();
    }
    
    try {
      const response = await fetch(API_ENDPOINTS.knowledgeBase.markFailure, {
        method: 'POST',
        headers: getAuthHeaders(),
        body: JSON.stringify({ task_ids: taskIds, reason }),
      });

      if (!response.ok) {
        const errorData = await response.json();
        throw new Error(errorData.detail || 'Failed to mark tasks as failed');
      }

      const result = await response.json();
      console.log(`Successfully marked tasks as failed:`, result);
      return result;
    } catch (error) {
      console.error('Error marking tasks as failed:', error);
      throw error;
    }
  }
}

// Export a singleton instance
const knowledgeBaseService = new KnowledgeBaseService();
export default knowledgeBaseService; <|MERGE_RESOLUTION|>--- conflicted
+++ resolved
@@ -194,26 +194,12 @@
     }
   }
 
-<<<<<<< HEAD
-  // Get documents from a knowledge base
-  async getDocuments(kbId: string, forceRefresh: boolean = true): Promise<Document[]> {
-    try {
-      // 在 setup 页面中始终强制刷新，避免缓存干扰
-      const cacheParam = `&_t=${Date.now()}`;
-      
-      // Use new interface /indices/{index_name}/info to get knowledge base details, including file list
-      const response = await fetch(
-        `${API_ENDPOINTS.knowledgeBase.indexInfo(kbId)}?include_files=true${cacheParam}`
-      );
-      const result = await response.json() as IndexInfoResponse;
-=======
   // Get all files from a knowledge base, regardless of the existence of index
   // searchRedis: true means search redis to get the file in Celery, false means only search in ES
   async getAllFiles(kbId: string, searchRedis: boolean = false): Promise<Document[]> {
     try {
       const response = await fetch(API_ENDPOINTS.knowledgeBase.listFiles(kbId, searchRedis));
       const result = await response.json();
->>>>>>> 3343d50f
 
       if (result.status !== "success") {
         throw new Error("Failed to get file list");
@@ -481,7 +467,7 @@
       console.log("No tasks to mark as failed.");
       return Promise.resolve();
     }
-    
+
     try {
       const response = await fetch(API_ENDPOINTS.knowledgeBase.markFailure, {
         method: 'POST',
