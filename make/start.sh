#!/bin/bash

root_path=$(dirname "$(realpath "$0")")/../

# 检查 .env 文件是否存在
if [ ! -f "$root_path/.env" ]; then
  API_KEY_JSON=$(curl -s -u "elastic:$ELASTIC_PASSWORD" "$ELASTICSEARCH_HOST/_security/api_key" -H "Content-Type: application/json" -d '{"name":"my_api_key","role_descriptors":{"my_role":{"cluster":["all"],"index":[{"names":["*"],"privileges":["all"]}]}}}')

  # 提取 Key 并写入 .env 文件
  echo "ELASTICSEARCH_API_KEY=$(echo "$API_KEY_JSON" | grep -o '"encoded":"[^"]*"' | awk -F'"' '{print $4}')" > /$root_path/.env
  echo "ELASTICSEARCH_API_KEY generated and saved to .env file"
fi

<<<<<<< HEAD
=======
# 启动前端
cd "$root_path/frontend"
npm run start &

cd "$root_path"


>>>>>>> 9b38a5b9
# 启动后端
python $root_path/backend/main_service.py &

python $root_path/backend/mcp_service.py<|MERGE_RESOLUTION|>--- conflicted
+++ resolved
@@ -11,16 +11,9 @@
   echo "ELASTICSEARCH_API_KEY generated and saved to .env file"
 fi
 
-<<<<<<< HEAD
-=======
-# 启动前端
-cd "$root_path/frontend"
-npm run start &
-
 cd "$root_path"
 
 
->>>>>>> 9b38a5b9
 # 启动后端
 python $root_path/backend/main_service.py &
 
